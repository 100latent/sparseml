--- conflicted
+++ resolved
@@ -57,13 +57,9 @@
       - name: Set up Python 3.10
         uses: actions/setup-python@v4
         with:
-<<<<<<< HEAD
           python-version: "3.10"
-=======
-          python-version: 3.10
       - name: Install uv
         run: pip install uv
->>>>>>> 3af4fb8b
       - name: "⚙️ Install sparsezoo dependencies"
         run: uv pip install setuptools sparsezoo/
       - name: "Clean sparsezoo directory"
